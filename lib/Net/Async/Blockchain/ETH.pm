--- conflicted
+++ resolved
@@ -59,13 +59,8 @@
 my %subscription_dictionary = ('transactions' => 'newHeads');
 
 my $filter = Module::PluginFinder->new(
-    search_path => 'Plugins',
-
-    filter => sub {
-        my ($module) = @_;
-        return $module if ($module->enabled());
-        return 0;
-    },
+    search_path => 'Net::Async::Blockchain::Plugins::ETH',
+    filter      => sub { },
 );
 
 sub currency_symbol : method { shift->{currency_symbol} // DEFAULT_CURRENCY }
@@ -216,13 +211,16 @@
                 return undef unless $response->{params} && $response->{params}->{subscription};
                 return $response->{params}->{subscription} eq $self->subscription_id;
             }
-            )->map(
+        )->map(
             async sub {
                 await $self->$subscription(shift);
             }
-            )->ordered_futures->completed(),
+        )->ordered_futures->completed(),
         $self->recursive_search(),
-    )->on_fail( sub { $self->source->fail(@_) })->retain;
+    )->on_fail(
+        sub {
+            $self->source->fail(@_);
+        })->retain;
 
     return $self->source;
 }
@@ -326,14 +324,9 @@
     my $transaction;
 
     try {
-<<<<<<< HEAD
-        my $gas = $decoded_transaction->{gas};
-        my $receipt = await $self->rpc_client->get_transaction_receipt($decoded_transaction->{hash});
-=======
         my $gas     = $decoded_transaction->{gas};
         my $receipt = await $self->rpc_client->get_transaction_receipt($decoded_transaction->{hash});
 
->>>>>>> 1d238c70
         $gas = $receipt->{gasUsed} if $receipt && $receipt->{gasUsed};
 
         # if the gas is empty we don't proceed
@@ -357,27 +350,17 @@
             timestamp    => $int_timestamp,
         );
 
-<<<<<<< HEAD
-        # if the input is not 0x we check the transaction searching by any
-        # transfer event to any contract, this can return more than 1 transaction.
-        # we need to do this before set the transaction type since the `to` address
-        # will change in case it be a contract.
-        # the node response for an empty input is 0x
-        if ($receipt) {
-            $transaction = await $self->_check_contract_transaction($transaction, $receipt) if $transaction;
-=======
         my @transactions = await $self->_check_plugins($transaction, $receipt);
 
         unless (scalar @transactions) {
             @transactions = ($transaction);
->>>>>>> 1d238c70
         }
 
-        # set the type for each transaction
-        # from and to => internal
-        # to => received
-        # from => sent
         for my $tx (@transactions) {
+            # set the type for each transaction
+            # from and to => internal
+            # to => received
+            # from => sent
             my $tx_type_response = await $self->_set_transaction_type($tx);
             $self->source->emit($tx_type_response) if $tx_type_response;
         }
@@ -439,14 +422,6 @@
 
 =head2 _check_plugins
 
-We need to identify what are the transactions that have a contract as
-destination, once we found we change:
-
-currency => the contract symbol
-amount => tokens
-to => address that will receive the tokens
-contract => the contract address
-
 =over 4
 
 =item * L<Net::Async::Blockchain::Transaction>
@@ -457,58 +432,14 @@
 
 =cut
 
-<<<<<<< HEAD
-async sub _check_contract_transaction {
-    my ($self, $transaction, $receipt) = @_;
-
-    # ERC20 transfer
-    # transfer(address _to, uint256 _value)
-    # signature = 4 bytes
-    # address = 32 bytes
-    # amount = 32 bytes
-    # total = 68 bytes, characters = 136
-    # including "0x" = 138
-    if (length($transaction->data) >= 138 && substr($transaction->data, 0, 10) eq substr(TRANSFER_SIGNATURE, 0, 10)) {
-
-        my $address = substr($transaction->data, 10, 64);
-        my $amount  = substr($transaction->data, 74, 64);
-
-        return undef unless $address && $amount;
-
-        my $contract_address = $transaction->to;
-
-        my $hex_symbol = await $self->rpc_client->call({
-                data => SYMBOL_SIGNATURE,
-                to   => $contract_address
-            },
-            "latest"
-        );
-
-        my $symbol = $self->_to_string($hex_symbol);
-        return undef unless $symbol;
-
-        my $decimals = await $self->rpc_client->call({
-                data => DECIMALS_SIGNATURE,
-                to   => $contract_address
-            },
-            "latest"
-        );
-
-        if ($decimals) {
-            $transaction->{amount} = Math::BigFloat->from_hex($amount)->bdiv(Math::BigInt->new(10)->bpow($decimals))->bround(hex $decimals);
-        } else {
-            $transaction->{amount} = Math::BigFloat->from_hex($amount);
-        }
-=======
 async sub _check_plugins {
     my ($self, $transaction, $receipt) = @_;
->>>>>>> 1d238c70
 
     my @modules = $filter->modules();
     my @transactions;
 
-    for my $module (@modules) {
-        my @module_response = await $module->check($transaction, $receipt);
+    for my $module (grep { $_->can("enabled") && $_->enabled } @modules) {
+        my @module_response = await $module->check($self, $transaction, $receipt);
         push(@transactions, @module_response) if @module_response;
     }
 
